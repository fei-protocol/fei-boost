--- conflicted
+++ resolved
@@ -2,10 +2,7 @@
 pragma solidity 0.8.10;
 
 import "./Configurer.sol";
-<<<<<<< HEAD
 import {TurboLens} from "../modules/TurboLens.sol";
-=======
->>>>>>> 4bfb329e
 
 interface PoolDeployer {
     function deployPool(string memory name, address implementation, bool enforceWhitelist, uint256 closeFactor, uint256 liquidationIncentive, address priceOracle) external returns (uint256, Comptroller);
@@ -61,43 +58,6 @@
             50e16, // 50% Close Factor
             108e16, // 8% Liquidation Incentive (not sure why it needs to be 108 but it does)
             masterOracle // master oracle for pool
-<<<<<<< HEAD
-        );
-
-        // temporarily assume ownership of pool (required by deployer)
-        pool._acceptAdmin();
-
-        // Deploy a timelock and authority to use throughout system 
-        TimelockController turboTimelock = new TimelockController(timelockDelay, new address[](0), new address[](0));
-        MultiRolesAuthority turboAuthority = new MultiRolesAuthority(address(this), Authority(address(0)));
-        
-        // Temporarily grant the deployer the turbo admin role for setup
-        turboAuthority.setUserRole(address(this), TURBO_ADMIN_ROLE, true);
-
-        // Deploy the Turbo Admin and assume pool ownership
-        TurboAdmin admin = new TurboAdmin(pool, turboTimelock, turboAuthority);
-        pool._setPendingAdmin(address(admin));
-        admin._acceptAdmin();
-
-        // Create ACL roles and configure timelock
-        configureTimelock(turboTimelock, admin);
-        configureAuthority(turboAuthority);
-
-        // Deploy master, clerk, booster and configure
-        master = new TurboMaster(
-            pool,
-            fei,
-            address(turboTimelock),
-            turboAuthority
-        );
-
-        TurboClerk clerk = new TurboClerk(address(turboTimelock), turboAuthority);
-        TurboBooster booster = new TurboBooster(address(turboTimelock), turboAuthority);
-        configureMaster(master, clerk, booster, admin);
-        
-        lens = new TurboLens(master);
-
-=======
         );
 
         // temporarily assume ownership of pool (required by deployer)
@@ -135,7 +95,8 @@
         TurboBooster booster = new TurboBooster(address(turboTimelock), turboAuthority);
         configureMaster(master, clerk, booster, admin, defaultAuthority);
         
->>>>>>> 4bfb329e
+        lens = new TurboLens(master);
+
         // Configure the base turbo pool with FEI and initial collaterals
         configurePool(admin, booster);
 
@@ -144,11 +105,7 @@
         router = new TurboRouter(master, "", weth); // TODO add ENS everywhere
 
         // configure remaining ACL roles and params
-<<<<<<< HEAD
-        configureRoles(turboAuthority, router, savior, gibber);
-=======
         configureRoles(turboAuthority, defaultAuthority, router, savior, gibber);
->>>>>>> 4bfb329e
         configureClerk(clerk);
         configureSavior(savior);
 
