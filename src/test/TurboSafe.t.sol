--- conflicted
+++ resolved
@@ -349,19 +349,11 @@
 
         uint256 safeInterestAmount = donationAmount - protocolFeeAmount;
 
-<<<<<<< HEAD
         assertEq(safe.totalFeiBoosted(), boostAmount);
         assertEq(safe.getTotalFeiBoostedForVault(vault), boostAmount);
-        assertEq(vault.assetsOf(address(safe)), boostAmount);
+        assertEq(vault.previewRedeem(vault.balanceOf(address(safe))), boostAmount);
         assertEq(vault.totalAssets(), boostAmount);
-=======
-        uint256 delta = boostAmount + safeInterestAmount;
-
-        assertEq(safe.totalFeiBoosted(), delta);
-        assertEq(safe.getTotalFeiBoostedForVault(vault), delta);
-        assertEq(vault.previewRedeem(vault.balanceOf(address(safe))), delta);
-        assertEq(vault.totalAssets(), delta);
->>>>>>> a00e800a
+        
         assertEq(feiCToken.borrowBalanceCurrent(address(safe)), boostAmount);
 
         assertEq(master.totalBoosted(), boostAmount);
